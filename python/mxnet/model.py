--- conflicted
+++ resolved
@@ -344,22 +344,6 @@
         # evaluation
         if eval_data:
             eval_metric.reset()
-<<<<<<< HEAD
-            # reset the eval_data earlier to fix the potential bug that the file
-            # pointer is not initilized properly
-            eval_data.reset()
-            for data, label in eval_data:
-                # Copy data into the target
-                for target, islice in zip(arg_blocks[label_index], slices):
-                    label[islice].copyto(target)
-                for target, islice in zip(arg_blocks[data_index], slices):
-                    data[islice].copyto(target)
-                # forward pass
-                for texec, islice in zip(train_execs, slices):
-                    texec.forward(is_train=False)
-                    texec.outputs[0].copyto(out_cpu_array[islice])
-                eval_metric.update(label, out_cpu_array)
-=======
             eval_data.reset()
             for eval_batch in eval_data:
                 _load_data(eval_batch, data_arrays)
@@ -371,7 +355,6 @@
                     for cpu_out, dev_out in zip(cpu_output_arrays, texec.outputs):
                         dev_out.copyto(cpu_out[islice])
                 eval_metric.update(eval_batch.label, cpu_output_arrays)
->>>>>>> c06562ca
             name, value = eval_metric.get()
             logger.info('Epoch[%d] Validation-%s=%f', epoch, name, value)
 
