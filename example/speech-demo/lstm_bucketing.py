# pylint:skip-file
import sys
sys.path.insert(0, "../../python")
import mxnet as mx
import numpy as np
import mxnet.ndarray as ndarray

from lstm import LSTMState, LSTMParam, LSTMModel, lstm

import logging
import validictory
import math
import numpy
import time

from io_func.feat_io import DataReadStream
from utils.utils import setup_logger, to_bool
from utils.main_runner import run_main
DATASETS = {}

DATASETS["AMI_train"] = {
        "lst_file": "/home/chiyuan/download/kaldi/egs/ami/s5/exp/sdm1/data-for-mxnet/train.feats",
        "format": "kaldi",
        "in": 40
        }

DATASETS["AMI_dev"] = {
        "lst_file": "/home/chiyuan/download/kaldi/egs/ami/s5/exp/sdm1/data-for-mxnet/dev.feats",
        "format": "kaldi",
        "in": 40
        }

DATASETS["TIMIT_train"] = {
        #"lst_file": "/data/scratch/yzhang87/speech/timit/cntk_train_mxnet.feats",
        "lst_file": "/home/chiyuan/download/kaldi/egs/timit/s5/exp/data-for-mxnet/train.feats",
        "format": "kaldi",
        "in": 13
        }

DATASETS["TIMIT_dev"] = {
        "lst_file": "/home/chiyuan/download/kaldi/egs/timit/s5/exp/data-for-mxnet/fake-dev.feats",
        "format": "kaldi",
        "in": 13
        }



# The interface of a data iter that works for bucketing
#
# DataIter
#   - default_bucket_key: the bucket key for the default symbol.
#
# DataBatch
#   - provide_data: same as DataIter, but specific to this batch
#   - provide_label: same as DataIter, but specific to this batch
#   - bucket_key: the key for the bucket that should be used for this batch

def read_content(path):
    with open(path) as input:
        content = input.read()
        content = content.replace('\n', ' <eos> ').replace('. ', ' <eos> ')
        return content

class SimpleBatch(object):
    def __init__(self, data_names, data, label_names, label, bucket_key):
        self.data = data
        self.label = label
        self.data_names = data_names
        self.label_names = label_names
        self.bucket_key = bucket_key

        self.pad = 0
        self.index = None # TODO: what is index?

    @property
    def provide_data(self):
        return [(n, x.shape) for n, x in zip(self.data_names, self.data)]

    @property
    def provide_label(self):
        return [(n, x.shape) for n, x in zip(self.label_names, self.label)]

def Acc_exlude_padding(labels, preds):
    labels = labels.T.reshape((-1,))
    sum_metric = 0
    num_inst = 0
    for i in range(preds.shape[0]):
        pred_label = np.argmax(preds[i], axis=0)
        label = labels[i]
            
        ind = np.nonzero(label.flat)
        pred_label_real = pred_label.flat[ind]
        #print label, pred_label, ind
        label_real = label.flat[ind]
        sum_metric += (pred_label_real == label_real).sum()
        num_inst += len(pred_label_real)
    return sum_metric, num_inst


class BucketSentenceIter(mx.io.DataIter):
    def __init__(self, train_sets, buckets, batch_size,
            init_states, delay=5, feat_dim=40,  n_batch=None,
            data_name='data', label_name='label'):

        self.train_sets=train_sets
        self.train_sets.initialize_read()
           


        self.data_name = data_name
        self.label_name = label_name

        buckets.sort()
        self.buckets = buckets
        self.data = [[] for k in buckets]
        #self.label = [[] for k in buckets]
        self.feat_dim = feat_dim
        self.default_bucket_key = max(buckets)

        n = 0
        while True:
            (feats, tgts, utt_id) = self.train_sets.load_next_seq();
            if utt_id is None:
                break
            if tgts is None:
                continue
            if feats.shape[0] == 0:
                continue
            for i, bkt in enumerate(buckets):
                if bkt >= feats.shape[0]:
                    n = n + 1
                    self.data[i].append((feats,tgts+1))
                    break
                        # we just ignore the sentence it is longer than the maximum
            # bucket size here

        # Get the size of each bucket, so that we could sample
        # uniformly from the bucket
        bucket_sizes = [len(x) for x in self.data]


        self.batch_size = batch_size
        # convert data into ndarrays for better speed during training
        data = [np.zeros((len(x), buckets[i], self.feat_dim)) if len(x) % self.batch_size == 0  else np.zeros(((len(x)/self.batch_size + 1) *self.batch_size, buckets[i], self.feat_dim)) for i, x in enumerate(self.data)]
        
        label = [np.zeros((len(x), buckets[i])) if len(x) % self.batch_size == 0  else np.zeros(((len(x)/self.batch_size + 1) *self.batch_size, buckets[i])) for i, x in enumerate(self.data)]
        
        utt_id = [[] for k in buckets]
        for i, x in enumerate(data):
            utt_id[i] = ["GAP_UTT"] * len(x)
        #print utt_id
        #label = [np.zeros((len(x), buckets[i])) for i, x in enumerate(self.data)]
        for i_bucket in range(len(self.buckets)):
            for j in range(len(self.data[i_bucket])):
                sentence = self.data[i_bucket][j]
                sentence[1][delay:] = sentence[1][:-delay]
                sentence[1][:delay] = [sentence[1][0]]*delay 
                data[i_bucket][j, :len(sentence[0])] = sentence[0]
                label[i_bucket][j, :len(sentence[1])] = sentence[1]
        self.data = data
        self.label = label

        # Get the size of each bucket, so that we could sample
        # uniformly from the bucket
        bucket_sizes = [len(x) for x in self.data]

        print("Summary of dataset ==================")
        for bkt, sz in zip(buckets, bucket_sizes):
            print("bucket of len %3d : %d samples" % (bkt, sz))

        bucket_size_tot = float(sum(bucket_sizes))

        self.bucket_sizes = bucket_sizes
        self.make_data_iter_plan()

        if n_batch is None:
            n_batch = int(bucket_size_tot / batch_size)
        self.n_batch = n_batch

        self.init_states = init_states
        self.init_state_arrays = [mx.nd.zeros(x[1]) for x in init_states]

        #self.provide_data = [('%s/%d' % (self.data_name, t), (self.batch_size,40))
        #        for t in range(self.default_bucket_key)] + init_states
        #self.provide_label = [('%s/%d' % (self.label_name, t), (self.batch_size,))
        #        for t in range(self.default_bucket_key)]
        self.provide_data = [('data', (batch_size, self.default_bucket_key, self.feat_dim))] + init_states
        self.provide_label = [('softmax_label', (self.batch_size, self.default_bucket_key))]

    def make_data_iter_plan(self):
        "make a random data iteration plan"
        # truncate each bucket into multiple of batch-size
        bucket_n_batches = []
        for i in range(len(self.data)):
            bucket_n_batches.append(len(self.data[i]) / self.batch_size)
            self.data[i] = self.data[i][:int(bucket_n_batches[i]*self.batch_size),:]
            self.label[i] = self.label[i][:int(bucket_n_batches[i]*self.batch_size)]

        bucket_plan = np.hstack([np.zeros(n, int)+i for i, n in enumerate(bucket_n_batches)])
        np.random.shuffle(bucket_plan)

        bucket_idx_all = [np.random.permutation(len(x)) for x in self.data]

        self.bucket_plan = bucket_plan
        self.bucket_idx_all = bucket_idx_all
        self.bucket_curr_idx = [0 for x in self.data]

        self.data_buffer = []
        self.label_buffer = []
        for i_bucket in range(len(self.data)):
            data = np.zeros((self.batch_size, self.buckets[i_bucket], self.feat_dim))
            label = np.zeros((self.batch_size, self.buckets[i_bucket]))
            self.data_buffer.append(data)
            self.label_buffer.append(label)


    def __iter__(self):
        init_state_names = [x[0] for x in self.init_states]

        for i_bucket in self.bucket_plan:
            data = self.data_buffer[i_bucket]
            label = self.label_buffer[i_bucket]

            i_idx = self.bucket_curr_idx[i_bucket]
            idx = self.bucket_idx_all[i_bucket][i_idx:i_idx+self.batch_size]
            self.bucket_curr_idx[i_bucket] += self.batch_size
            data[:] = self.data[i_bucket][idx]
            label[:] = self.label[i_bucket][idx] 
            data_all = [mx.nd.array(data[:,:,:])] + self.init_state_arrays
            label_all = [mx.nd.array(label)]
            data_names = ['data'] + init_state_names
            label_names = ['softmax_label']

            data_batch = SimpleBatch(data_names, data_all, label_names, label_all,
                                     self.buckets[i_bucket])
            yield data_batch

    def reset(self):
        self.bucket_curr_idx = [0 for x in self.data]
# we define a new unrolling function here because the original
# one in lstm.py concats all the labels at the last layer together,
# making the mini-batch size of the label different from the data.
# I think the existing data-parallelization code need some modification
# to allow this situation to work properly
def lstm_unroll(num_lstm_layer, seq_len, input_size,
                num_hidden, num_label, dropout=0.):

    cls_weight = mx.sym.Variable("cls_weight")
    cls_bias = mx.sym.Variable("cls_bias")
    param_cells = []
    last_states = []
    for i in range(num_lstm_layer):
        param_cells.append(LSTMParam(i2h_weight = mx.sym.Variable("l%d_i2h_weight" % i),
                                      i2h_bias = mx.sym.Variable("l%d_i2h_bias" % i),
                                      h2h_weight = mx.sym.Variable("l%d_h2h_weight" % i),
                                      h2h_bias = mx.sym.Variable("l%d_h2h_bias" % i)))
        state = LSTMState(c=mx.sym.Variable("l%d_init_c" % i),
                          h=mx.sym.Variable("l%d_init_h" % i))
        last_states.append(state)
    assert(len(last_states) == num_lstm_layer)

    data = mx.sym.Variable('data')
    label = mx.sym.Variable('softmax_label')
    
    dataSlice = mx.sym.SliceChannel(data=data, num_outputs=seq_len, squeeze_axis=1)

    hidden_all = []
    for seqidx in range(seq_len):
        hidden = dataSlice[seqidx]

        # stack LSTM
        for i in range(num_lstm_layer):
            if i==0:
                dp=0.
            else:
                dp = dropout
            next_state = lstm(num_hidden, indata=hidden,
                              prev_state=last_states[i],
                              param=param_cells[i],
                              seqidx=seqidx, layeridx=i, dropout=dp)
            hidden = next_state.h
            last_states[i] = next_state
        # decoder
        if dropout > 0.:
            hidden = mx.sym.Dropout(data=hidden, p=dropout)
        hidden_all.append(hidden)

    hidden_concat = mx.sym.Concat(*hidden_all, dim=0)
    pred = mx.sym.FullyConnected(data=hidden_concat, num_hidden=num_label,
                                 weight=cls_weight, bias=cls_bias, name='pred')

    ################################################################################
    # Make label the same shape as our produced data path
    # I did not observe big speed difference between the following two ways

    label = mx.sym.transpose(data=label)
    label = mx.sym.Reshape(data=label, target_shape=(0,))

    #label_slice = mx.sym.SliceChannel(data=label, num_outputs=seq_len)
    #label = [label_slice[t] for t in range(seq_len)]
    #label = mx.sym.Concat(*label, dim=0)
    #label = mx.sym.Reshape(data=label, target_shape=(0,))
    ################################################################################

    sm = mx.sym.SoftmaxOutput(data=pred, label=label, ignore_label=0, use_ignore=True, name='softmax')
    
    return sm



if __name__ == '__main__':
    batch_size = 10
    buckets = [100, 200, 300, 400, 500, 600, 700, 800]
    num_hidden = 1024
    num_lstm_layer = 3

    num_epoch = 50
    learning_rate = 0.002

    contexts = [mx.context.gpu(i) for i in range(0,1)]

    
    feat_dim = 40
    #label_dim = 1955 + 1
    label_dim = 3921 - 2 + 1

    init_c = [('l%d_init_c'%l, (batch_size, num_hidden)) for l in range(num_lstm_layer)]
    init_h = [('l%d_init_h'%l, (batch_size, num_hidden)) for l in range(num_lstm_layer)]
    init_states = init_c + init_h
    
    state_names = [x[0] for x in init_states]
    def sym_gen(seq_len):
        sym = lstm_unroll(num_lstm_layer, seq_len, feat_dim,
                           num_hidden=num_hidden,
                           num_label=label_dim)
        data_names = ['data'] + state_names
        label_names = ['softmax_label']
        return (sym, data_names, label_names)

   

    train_data = DATASETS[sys.argv[1] + "_train"]
    dev_data = DATASETS[sys.argv[1] + "_dev"]

    train_data_args = {
            "gpu_chunk": 32768,
            "lst_file": train_data["lst_file"],
            "file_format": train_data["format"],
            "separate_lines":True
            }

    dev_data_args = {
            "gpu_chunk": 32768,
            "lst_file": dev_data["lst_file"],
            "file_format": dev_data["format"],
            "separate_lines":True
            }


    train_sets = DataReadStream(train_data_args, train_data["in"])
    dev_sets = DataReadStream(dev_data_args, dev_data["in"])


    data_train = BucketSentenceIter(train_sets,
                                    buckets, batch_size, init_states, feat_dim=train_data["in"])
    data_val   = BucketSentenceIter(dev_sets,
                                    buckets, batch_size, init_states, feat_dim=dev_data["in"])

    checkpoint=mx.callback.do_checkpoint("haha_3L.mdl")
    model = mx.mod.BucketingModule(sym_gen, default_bucket_key=data_train.default_bucket_key, context=contexts)
    
    import logging
    head = '%(asctime)-15s %(message)s'
    logging.basicConfig(level=logging.DEBUG, format=head)
<<<<<<< HEAD
    model.fit(data_train, eval_data=data_val, num_epoch=num_epoch,
              eval_metric=mx.metric.np(Acc_exlude_padding),
              batch_end_callback = mx.callback.Speedometer(batch_size, 100),
              epoch_end_callback = checkpoint,
              initializer = mx.init.Xavier(factor_type="in", magnitude=2.34),
              optimizer = "adam",
              optimizer_params={'learning_rate':0.002, 'wd': 0.00001})
              #optimizer='sgd',
              #optimizer_params={'learning_rate':0.002, 'momentum': 0.9, 'wd': 0.00001})
=======

    class SimpleLRScheduler(mx.lr_scheduler.LRScheduler):
        def __init__(self, base_lr):
            self.base_lr = base_lr

        def __call__(self, num_update):
            return self.base_lr

    lr_scheduler = SimpleLRScheduler(learning_rate)
    eval_metric  = mx.metric.np(Acc_exlude_padding)

    n_epoch = 0

    last_acc = -float("Inf")
    last_arg = None
    last_aux = None
    factor   = 5
    lower_bnd= 1e-6

    while True:
        model.fit(data_train, num_epoch=n_epoch+1, begin_epoch=n_epoch,
                  eval_metric=eval_metric,
                  batch_end_callback = mx.callback.Speedometer(batch_size, 100),
                  initializer = mx.init.Xavier(factor_type="in", magnitude=2.34),
                  optimizer = "adam",
                  optimizer_params={'lr_scheduler': lr_scheduler, 'wd': 0.0})

        model.score(data_val, eval_metric, epoch=n_epoch)
        name_vals = eval_metric.get_name_value()
        assert len(name_vals) == 1
        assert name_vals[0][0] == 'Acc_exlude_padding'
        curr_acc = name_vals[0][1]

        if n_epoch > 0 and lr_scheduler.base_lr > lower_bnd and curr_acc < last_acc:
            logging.info('*** Reducing Learning Rate %g => %g ***' % \
                    (lr_scheduler.base_lr, lr_scheduler.base_lr / float(factor)))
            # reduce learning rate
            lr_scheduler.base_lr /= float(factor)

            logging.info('*** Reverting back to epoch %d ***' % n_epoch)
            # revert to the last epoch
            model.set_params(last_arg, last_aux)
        else:
            last_arg, last_aux = model.get_params()
            last_acc = curr_acc
            n_epoch += 1

        if n_epoch == num_epoch:
            break
>>>>>>> 6a49e9aa


    #model.score(data_val, eval_metric)
    #for name, val in metric.get_name_value():
    #    logging.info('validation-%s=%f', name, val)<|MERGE_RESOLUTION|>--- conflicted
+++ resolved
@@ -372,17 +372,6 @@
     import logging
     head = '%(asctime)-15s %(message)s'
     logging.basicConfig(level=logging.DEBUG, format=head)
-<<<<<<< HEAD
-    model.fit(data_train, eval_data=data_val, num_epoch=num_epoch,
-              eval_metric=mx.metric.np(Acc_exlude_padding),
-              batch_end_callback = mx.callback.Speedometer(batch_size, 100),
-              epoch_end_callback = checkpoint,
-              initializer = mx.init.Xavier(factor_type="in", magnitude=2.34),
-              optimizer = "adam",
-              optimizer_params={'learning_rate':0.002, 'wd': 0.00001})
-              #optimizer='sgd',
-              #optimizer_params={'learning_rate':0.002, 'momentum': 0.9, 'wd': 0.00001})
-=======
 
     class SimpleLRScheduler(mx.lr_scheduler.LRScheduler):
         def __init__(self, base_lr):
@@ -432,7 +421,6 @@
 
         if n_epoch == num_epoch:
             break
->>>>>>> 6a49e9aa
 
 
     #model.score(data_val, eval_metric)
